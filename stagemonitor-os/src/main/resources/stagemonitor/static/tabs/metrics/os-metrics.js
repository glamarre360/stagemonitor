--- conflicted
+++ resolved
@@ -7,15 +7,7 @@
 				{
 					bindto: '#os-cpu',
 					min: 0,
-<<<<<<< HEAD
-					max: 100,
-=======
-<<<<<<< Updated upstream
-					max: 1,
-=======
 					max: 101,
->>>>>>> Stashed changes
->>>>>>> 0a5c95f7
 					format: 'percent',
 					stack: true,
 					fill: 0.1,
