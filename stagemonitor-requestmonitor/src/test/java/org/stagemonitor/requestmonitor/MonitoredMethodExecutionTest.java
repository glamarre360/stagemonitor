package org.stagemonitor.requestmonitor;

import static org.junit.Assert.assertEquals;
import static org.junit.Assert.assertFalse;
import static org.junit.Assert.assertNotNull;
import static org.junit.Assert.assertNull;
import static org.junit.Assert.assertTrue;
import static org.mockito.Mockito.mock;
import static org.mockito.Mockito.when;
import static org.stagemonitor.core.metrics.metrics2.MetricName.name;

import org.junit.Before;
import org.junit.Test;
import org.stagemonitor.core.CorePlugin;
import org.stagemonitor.core.metrics.metrics2.Metric2Registry;

public class MonitoredMethodExecutionTest {

	private RequestMonitor.RequestInformation<RequestTrace> requestInformation1;
	private RequestMonitor.RequestInformation<RequestTrace> requestInformation2;
	private RequestMonitor.RequestInformation<RequestTrace> requestInformation3;
	private CorePlugin corePlugin = mock(CorePlugin.class);
	private RequestMonitorPlugin requestMonitorPlugin = mock(RequestMonitorPlugin.class);
<<<<<<< HEAD
	private final Metric2Registry registry = new Metric2Registry();
	private TestObject testObject = new TestObject(new RequestMonitor(corePlugin, registry, requestMonitorPlugin));
=======
	private final MetricRegistry registry = new MetricRegistry();
	private TestObject testObject;
>>>>>>> db37ecd9

	@Before
	public void clearState() {
		when(requestMonitorPlugin.getNoOfWarmupRequests()).thenReturn(0);
		when(corePlugin.isStagemonitorActive()).thenReturn(true);
		when(corePlugin.getThreadPoolQueueCapacityLimit()).thenReturn(1000);
		when(requestMonitorPlugin.isCollectRequestStats()).thenReturn(true);
		requestInformation1 = requestInformation2 = requestInformation3 = null;
		testObject = new TestObject(new RequestMonitor(corePlugin, registry, requestMonitorPlugin));
	}

	@Test
	public void testDoubleForwarding() throws Exception {
		testObject.monitored1();
		assertEquals(1, requestInformation1.getExecutionResult());
		assertFalse(requestInformation1.isForwarded());
		assertEquals("monitored1()", requestInformation1.requestTrace.getName());
		assertEquals("1, test", requestInformation1.requestTrace.getParameter());
		assertTrue(requestInformation2.isForwarded());
		assertTrue(requestInformation3.isForwarded());

		assertNotNull(registry.getTimers().get(name("response_time").tag("request_name", "monitored1()").tier("server").layer("total").build()));
		assertNull(registry.getTimers().get(name("response_time").tag("request_name", "monitored2()").tier("server").layer("total").build()));
		assertNull(registry.getTimers().get(name("response_time").tag("request_name", "monitored3()").tier("server").layer("total").build()));
		assertNull(registry.getTimers().get(name("response_time").tag("request_name", "notMonitored()").tier("server").layer("total").build()));
	}

	@Test
	public void testNormalForwarding() throws Exception {
		testObject.monitored3();
		assertEquals(1, requestInformation3.getExecutionResult());

		assertNull(registry.getTimers().get(name("response_time").tag("request_name", "monitored1()").tier("server").layer("total").build()));
		assertNull(registry.getTimers().get(name("response_time").tag("request_name", "monitored2()").tier("server").layer("total").build()));
		assertNotNull(registry.getTimers().get(name("response_time").tag("request_name", "monitored3()").tier("server").layer("total").build()));
		assertNull(registry.getTimers().get(name("response_time").tag("request_name", "notMonitored()").tier("server").layer("total").build()));
	}

	private class TestObject {
		private final RequestMonitor requestMonitor;

		private TestObject(RequestMonitor requestMonitor) {
			this.requestMonitor = requestMonitor;
		}

		private int monitored1() throws Exception {
			requestInformation1 = requestMonitor.monitor(
					new MonitoredMethodRequest("monitored1()", new MonitoredMethodRequest.MethodExecution() {
						@Override
						public Object execute() throws Exception {
							return monitored2();
						}
					}, 1, "test"));
			return (Integer) requestInformation1.getExecutionResult();
		}

		private int monitored2() throws Exception {
			requestInformation2 = requestMonitor.monitor(
					new MonitoredMethodRequest("monitored2()", new MonitoredMethodRequest.MethodExecution() {
						@Override
						public Object execute() throws Exception {
							return monitored3();
						}
					}));
			return (Integer) requestInformation2.getExecutionResult();
		}

		private int monitored3() throws Exception {
			requestInformation3 = requestMonitor.monitor(
					new MonitoredMethodRequest("monitored3()", new MonitoredMethodRequest.MethodExecution() {
						@Override
						public Object execute() throws Exception {
							return notMonitored();
						}
					}));
			System.out.println(requestInformation3);
			return (Integer) requestInformation3.getExecutionResult();
		}

		private int notMonitored() {
			return 1;
		}
	}
}<|MERGE_RESOLUTION|>--- conflicted
+++ resolved
@@ -21,13 +21,8 @@
 	private RequestMonitor.RequestInformation<RequestTrace> requestInformation3;
 	private CorePlugin corePlugin = mock(CorePlugin.class);
 	private RequestMonitorPlugin requestMonitorPlugin = mock(RequestMonitorPlugin.class);
-<<<<<<< HEAD
 	private final Metric2Registry registry = new Metric2Registry();
-	private TestObject testObject = new TestObject(new RequestMonitor(corePlugin, registry, requestMonitorPlugin));
-=======
-	private final MetricRegistry registry = new MetricRegistry();
 	private TestObject testObject;
->>>>>>> db37ecd9
 
 	@Before
 	public void clearState() {
