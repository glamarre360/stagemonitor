package org.stagemonitor.requestmonitor.reporter;

import com.codahale.metrics.Meter;
import com.codahale.metrics.Timer;

import org.slf4j.Logger;
import org.slf4j.LoggerFactory;
import org.stagemonitor.core.CorePlugin;
import org.stagemonitor.core.configuration.Configuration;
import org.stagemonitor.core.elasticsearch.ElasticsearchClient;
import org.stagemonitor.core.metrics.MetricUtils;
import org.stagemonitor.core.metrics.metrics2.MetricName;
import org.stagemonitor.core.util.HttpClient;
import org.stagemonitor.core.util.JsonUtils;
import org.stagemonitor.core.util.StringUtils;
import org.stagemonitor.requestmonitor.ExternalRequest;
import org.stagemonitor.requestmonitor.RequestMonitorPlugin;

import java.io.ByteArrayOutputStream;
import java.io.IOException;
import java.io.OutputStream;
import java.nio.charset.Charset;
import java.util.Collection;
import java.util.Iterator;
import java.util.List;
import java.util.concurrent.TimeUnit;

import static org.stagemonitor.core.metrics.metrics2.MetricName.name;

/**
 * An implementation of {@link RequestTraceReporter} that reports
 * {@link org.stagemonitor.requestmonitor.RequestTrace#externalRequests} into to <code>stagemonitor-external-requests-*</code>
 * Elasticsearch index
 */
public class ElasticsearchExternalRequestReporter extends RequestTraceReporter {
	private static final String ES_EXTERNAL_REQUEST_TRACE_LOGGER = "ElasticsearchExternalRequestTraces";
	private static final Logger logger = LoggerFactory.getLogger(ElasticsearchExternalRequestReporter.class);
	private final Logger externalRequestsLogger;

	private static final byte[] BULK_HEADER = "{\"index\":{}}\n".getBytes(Charset.forName("UTF-8"));
	private CorePlugin corePlugin;
	private RequestMonitorPlugin requestMonitorPlugin;
	private ElasticsearchClient elasticsearchClient;
	private Meter reportingRate = new Meter();

	public ElasticsearchExternalRequestReporter() {
		this(LoggerFactory.getLogger(ES_EXTERNAL_REQUEST_TRACE_LOGGER));
	}

	public ElasticsearchExternalRequestReporter(Logger externalRequestsLogger) {
		this.externalRequestsLogger = externalRequestsLogger;
	}

	@Override
	public void init(InitArguments initArguments) {
		final Configuration configuration = initArguments.getConfiguration();
		corePlugin = configuration.getConfig(CorePlugin.class);
		requestMonitorPlugin = configuration.getConfig(RequestMonitorPlugin.class);
		elasticsearchClient = corePlugin.getElasticsearchClient();
	}

	@Override
	public void reportRequestTrace(final ReportArguments reportArguments) throws Exception {
		final List<ExternalRequest> externalRequests = reportArguments.getRequestTrace().getExternalRequests();
		for (Iterator<ExternalRequest> iterator = externalRequests.iterator(); iterator.hasNext(); ) {
			final ExternalRequest externalRequest = iterator.next();
			trackExternalRequestMetrics(externalRequest);
			if (false && !isReportExternalRequest(externalRequest)) {
				iterator.remove();
			}
		}

<<<<<<< HEAD
		if (false && !externalRequests.isEmpty() && isReportToElasticsearch()) {
=======
		if (!externalRequests.isEmpty() && isReportToElasticsearch()) {
>>>>>>> 83351d5c
			reportExternalRequestsToElasticsearch(externalRequests);
		}
	}

	private void reportExternalRequestsToElasticsearch(final List<ExternalRequest> externalRequests) throws IOException {
<<<<<<< HEAD
		final String index = "stagemonitor-external-requests-" + StringUtils.getLogstashStyleDate();
		if (!requestMonitorPlugin.isOnlyLogElasticsearchRequestTraceReports() && !corePlugin.getElasticsearchUrls().isEmpty()) {
=======
		if (requestMonitorPlugin.isOnlyLogElasticsearchRequestTraceReports()) {
			final ByteArrayOutputStream os = new ByteArrayOutputStream();
			writeExternalRequestsToOutputStream(os, externalRequests);
			externalRequestsLogger.info(new String(os.toByteArray(), Charset.forName("UTF-8")));
		} else if (!corePlugin.getElasticsearchUrls().isEmpty()) {
			final String index = "stagemonitor-external-requests-" + StringUtils.getLogstashStyleDate();
>>>>>>> 83351d5c
			elasticsearchClient.sendBulkAsync("/" + index + "/requests", new HttpClient.OutputStreamHandler() {
				@Override
				public void withHttpURLConnection(OutputStream os) throws IOException {
					writeExternalRequestsToOutputStream(os, externalRequests);
				}
			});
		}
	}

	private void trackExternalRequestMetrics(ExternalRequest externalRequest) {
		// 0 means the time could not be determined
		if (externalRequest.getExecutionTimeNanos() <= 0) {
			return;
		}
		final long duration = externalRequest.getExecutionTimeNanos();
		corePlugin.getMetricRegistry()
				.timer(getExternalRequestTimerName(externalRequest, "All"))
				.update(duration, TimeUnit.NANOSECONDS);
		if (externalRequest.getExecutedBy() != null) {
			corePlugin.getMetricRegistry()
					.timer(getExternalRequestTimerName(externalRequest))
					.update(duration, TimeUnit.NANOSECONDS);
		}
	}

	public static MetricName getExternalRequestTimerName(ExternalRequest externalRequest) {
		return getExternalRequestTimerName(externalRequest, externalRequest.getExecutedBy());
	}

	public static MetricName getExternalRequestTimerName(ExternalRequest externalRequest, String signature) {
		return name("external_request_response_time")
				.type(externalRequest.getRequestType())
				.tag("signature", signature)
				.tag("method", externalRequest.getRequestMethod()).build();
	}

	private void writeExternalRequestsToOutputStream(OutputStream os, Collection<ExternalRequest> externalRequests) throws IOException {
		for (ExternalRequest externalRequest : externalRequests) {
			os.write(BULK_HEADER);
			os.write(JsonUtils.getMapper().writeValueAsBytes(externalRequest));
			os.write('\n');
			reportingRate.mark();
		}
		os.write('\n');
		os.close();
	}

	private boolean isReportExternalRequest(ExternalRequest externalRequest) {
		if (externalRequest.getExecutionTime() < requestMonitorPlugin.getExcludeExternalRequestsFasterThan()) {
			logger.debug("Exclude external request {} because it was faster than {}", externalRequest.getExecutedBy(),
					requestMonitorPlugin.getExcludeExternalRequestsFasterThan());
			return false;
		}
		if (MetricUtils.isRateLimitExceeded(requestMonitorPlugin.getOnlyReportNExternalRequestsPerMinute(), reportingRate)) {
			logger.debug("Exclude external request {} because would exceed the reporting rate of {}",
					externalRequest.getExecutedBy(), requestMonitorPlugin.getOnlyReportNExternalRequestsPerMinute());
			return false;
		}
		Timer timer = corePlugin.getMetricRegistry().timer(getExternalRequestTimerName(externalRequest));
		final double percentageThreshold = requestMonitorPlugin.getExcludeExternalRequestsWhenFasterThanXPercent();
		if (!MetricUtils.isFasterThanXPercentOfAllRequests(externalRequest.getExecutionTimeNanos(), percentageThreshold, timer)) {
			logger.debug("Exclude external request {} because was faster than {}% of all requests",
					externalRequest.getExecutedBy(), percentageThreshold * 100);
			return false;
		}
		return true;
	}

<<<<<<< HEAD
	public boolean isReportToElasticsearch() {
=======
	private boolean isReportToElasticsearch() {
>>>>>>> 83351d5c
		final boolean urlAvailable = !corePlugin.getElasticsearchUrls().isEmpty();
		final boolean logOnly = requestMonitorPlugin.isOnlyLogElasticsearchRequestTraceReports();
		return (urlAvailable || logOnly);
	}

	@Override
	public boolean isActive(IsActiveArguments isActiveArguments) {
		return true;
	}

	@Override
	public boolean requiresCallTree() {
		return false;
	}
}<|MERGE_RESOLUTION|>--- conflicted
+++ resolved
@@ -70,27 +70,18 @@
 			}
 		}
 
-<<<<<<< HEAD
-		if (false && !externalRequests.isEmpty() && isReportToElasticsearch()) {
-=======
 		if (!externalRequests.isEmpty() && isReportToElasticsearch()) {
->>>>>>> 83351d5c
 			reportExternalRequestsToElasticsearch(externalRequests);
 		}
 	}
 
 	private void reportExternalRequestsToElasticsearch(final List<ExternalRequest> externalRequests) throws IOException {
-<<<<<<< HEAD
-		final String index = "stagemonitor-external-requests-" + StringUtils.getLogstashStyleDate();
-		if (!requestMonitorPlugin.isOnlyLogElasticsearchRequestTraceReports() && !corePlugin.getElasticsearchUrls().isEmpty()) {
-=======
 		if (requestMonitorPlugin.isOnlyLogElasticsearchRequestTraceReports()) {
 			final ByteArrayOutputStream os = new ByteArrayOutputStream();
 			writeExternalRequestsToOutputStream(os, externalRequests);
 			externalRequestsLogger.info(new String(os.toByteArray(), Charset.forName("UTF-8")));
 		} else if (!corePlugin.getElasticsearchUrls().isEmpty()) {
 			final String index = "stagemonitor-external-requests-" + StringUtils.getLogstashStyleDate();
->>>>>>> 83351d5c
 			elasticsearchClient.sendBulkAsync("/" + index + "/requests", new HttpClient.OutputStreamHandler() {
 				@Override
 				public void withHttpURLConnection(OutputStream os) throws IOException {
@@ -159,11 +150,7 @@
 		return true;
 	}
 
-<<<<<<< HEAD
-	public boolean isReportToElasticsearch() {
-=======
 	private boolean isReportToElasticsearch() {
->>>>>>> 83351d5c
 		final boolean urlAvailable = !corePlugin.getElasticsearchUrls().isEmpty();
 		final boolean logOnly = requestMonitorPlugin.isOnlyLogElasticsearchRequestTraceReports();
 		return (urlAvailable || logOnly);
