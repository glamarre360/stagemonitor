package org.stagemonitor.requestmonitor;

import static java.util.concurrent.TimeUnit.MILLISECONDS;
import static java.util.concurrent.TimeUnit.NANOSECONDS;
import static org.stagemonitor.core.metrics.metrics2.MetricName.name;

import java.lang.management.ManagementFactory;
import java.lang.management.ThreadMXBean;
import java.util.Arrays;
import java.util.Collection;
import java.util.Date;
import java.util.List;
import java.util.concurrent.CopyOnWriteArrayList;
import java.util.concurrent.ExecutorService;
import java.util.concurrent.Future;
import java.util.concurrent.RejectedExecutionException;
import java.util.concurrent.TimeUnit;
import java.util.concurrent.atomic.AtomicBoolean;
import java.util.concurrent.atomic.AtomicInteger;

import com.codahale.metrics.Meter;
import com.codahale.metrics.Timer;
import org.slf4j.Logger;
import org.slf4j.LoggerFactory;
import org.stagemonitor.core.CorePlugin;
import org.stagemonitor.core.MeasurementSession;
import org.stagemonitor.core.Stagemonitor;
import org.stagemonitor.core.configuration.Configuration;
import org.stagemonitor.core.metrics.metrics2.Metric2Registry;
import org.stagemonitor.core.metrics.metrics2.MetricName;
import org.stagemonitor.core.util.ExecutorUtils;
import org.stagemonitor.requestmonitor.profiler.CallStackElement;
import org.stagemonitor.requestmonitor.profiler.Profiler;
import org.stagemonitor.requestmonitor.reporter.ElasticsearchRequestTraceReporter;
import org.stagemonitor.requestmonitor.reporter.LogRequestTraceReporter;
import org.stagemonitor.requestmonitor.reporter.RequestTraceReporter;

public class RequestMonitor {

	private static final Logger logger = LoggerFactory.getLogger(RequestMonitor.class);

	/**
	 * Helps to detect, if this request is the 'real' one or just the forwarding one.
	 * Example: /a is forwarding the request to /b. /a is the forwarding request /b is the real or forwarded request.
	 * Only /b will be measured, /a will be ignored.
	 * <p/>
	 * To enable this behaviour in a web environment, make sure to set stagemonitor.web.monitorOnlyForwardedRequests to true.
	 */
	private static ThreadLocal<RequestInformation<? extends RequestTrace>> request = new ThreadLocal<RequestInformation<? extends RequestTrace>>();

	private final List<RequestTraceReporter> requestTraceReporters;

	private final List<Runnable> onBeforeRequestCallbacks = new CopyOnWriteArrayList<Runnable>();

	private final List<Runnable> onAfterRequestCallbacks = new CopyOnWriteArrayList<Runnable>();

	private ExecutorService asyncRequestTraceReporterPool;

	private int warmupRequests = 0;
	private AtomicBoolean warmedUp = new AtomicBoolean(false);
	private AtomicInteger noOfRequests = new AtomicInteger(0);
	private Metric2Registry metricRegistry;
	private CorePlugin corePlugin;
	private RequestMonitorPlugin requestMonitorPlugin;
	private ThreadMXBean threadMXBean = ManagementFactory.getThreadMXBean();
	private final boolean isCurrentThreadCpuTimeSupported = threadMXBean.isCurrentThreadCpuTimeSupported();
	private Date endOfWarmup;
	private Meter callTreeMeter = new Meter();

	public RequestMonitor(Configuration configuration, Metric2Registry registry) {
		this(configuration, registry, Arrays.asList(
				new LogRequestTraceReporter(configuration.getConfig(RequestMonitorPlugin.class)),
				new ElasticsearchRequestTraceReporter(configuration)));
	}

	public RequestMonitor(Configuration configuration, Metric2Registry registry, Collection<RequestTraceReporter> requestTraceReporters) {
		this(configuration.getConfig(CorePlugin.class), registry, configuration.getConfig(RequestMonitorPlugin.class), requestTraceReporters);
	}

	private RequestMonitor(CorePlugin corePlugin, Metric2Registry registry, RequestMonitorPlugin requestMonitorPlugin,
						   Collection<RequestTraceReporter> requestTraceReporters) {
		this.metricRegistry = registry;
		this.corePlugin = corePlugin;
		this.requestMonitorPlugin = requestMonitorPlugin;
		this.warmupRequests = requestMonitorPlugin.getNoOfWarmupRequests();
		this.endOfWarmup = new Date(System.currentTimeMillis() + TimeUnit.SECONDS.toMillis(requestMonitorPlugin.getWarmupSeconds()));
		this.asyncRequestTraceReporterPool = ExecutorUtils
				.createSingleThreadDeamonPool("async-request-reporter", corePlugin.getThreadPoolQueueCapacityLimit());
		this.requestTraceReporters = new CopyOnWriteArrayList<RequestTraceReporter>(requestTraceReporters);
	}

	public <T extends RequestTrace> void monitorStart(MonitoredRequest<T> monitoredRequest) {
		final long start = System.nanoTime();
		RequestInformation<T> info = new RequestInformation<T>();
		info.monitoredRequest = monitoredRequest;
		detectForwardedRequest(info);
		request.set(info);
		try {
			if (!corePlugin.isStagemonitorActive()) {
				return;
			}

			if (Stagemonitor.getMeasurementSession().isNull()) {
				createMeasurementSession();
			}

			info.firstRequest = noOfRequests.get() == 0;
			if (Stagemonitor.getMeasurementSession().getInstanceName() == null) {
				getInstanceNameFromExecution(monitoredRequest);
			}

			if (info.monitorThisRequest()) {
				if (!Stagemonitor.isStarted()) {
					info.startup = Stagemonitor.startMonitoring();
				}
				beforeExecution(monitoredRequest, info);
			}
		} finally {
			info.overhead1 = System.nanoTime() - start;
		}
	}

	public <T extends RequestTrace> void monitorStop() {
		long overhead2 = System.nanoTime();
		final RequestInformation<T> info = (RequestInformation<T>) request.get();
		request.set(info.parent);
		if (info.monitorThisRequest() && info.hasRequestName()) {
			try {
				if (info.startup != null) {
					info.startup.get();
				}
				monitorAfterExecution(info.monitoredRequest, info);
			} catch (Exception e) {
				logger.warn(e.getMessage() + " (this exception is ignored) " + info.toString(), e);
			}
		} else {
			removeTimerIfCountIsZero(info);
		}

		cleanUpAfter(info);

		if (!info.firstRequest) {
			trackOverhead(info.overhead1, overhead2);
		}

		for (Runnable onAfterRequestCallback : onAfterRequestCallbacks) {
			try {
				onAfterRequestCallback.run();
			} catch (RuntimeException e) {
				logger.warn(e.getMessage() + " (this exception is ignored) " + info.toString(), e);
			}
		}
	}

	private <T extends RequestTrace> void cleanUpAfter(RequestInformation<T> info) {
		if (info.requestTrace != null) {
			Profiler.clearMethodCallParent();
		}
	}

	public <T extends RequestTrace> RequestInformation<T> monitor(MonitoredRequest<T> monitoredRequest) throws Exception {
		try {
			monitorStart(monitoredRequest);
			final RequestInformation<T> info = (RequestInformation<T>) request.get();
			info.executionResult = monitoredRequest.execute();
			return info;
		} catch (Exception e) {
			recordException(e);
			throw e;
		} finally {
			monitorStop();
		}
	}

	public void recordException(Exception e) {
		final RequestInformation<? extends RequestTrace> info = request.get();
		if (info.requestTrace != null) {
			info.requestTrace.setException(e);
		}
	}

	private void trackOverhead(long overhead1, long overhead2) {
		if (corePlugin.isInternalMonitoringActive()) {
			overhead2 = System.nanoTime() - overhead2;
			metricRegistry.timer(name("internal_overhead_request_monitor").build()).update(overhead2 + overhead1, NANOSECONDS);
		}
	}

	/*
	 * In case the instance name is not set by configuration, try to read from monitored execution
	 * (e.g. the domain name from a HTTP request)
	 */
	private synchronized void getInstanceNameFromExecution(MonitoredRequest<?> monitoredRequest) {
		final MeasurementSession measurementSession = Stagemonitor.getMeasurementSession();
		if (measurementSession.getInstanceName() == null) {
			MeasurementSession session = new MeasurementSession(measurementSession.getApplicationName(), measurementSession.getHostName(),
					monitoredRequest.getInstanceName());
			Stagemonitor.setMeasurementSession(session);
		}
	}

	private synchronized void createMeasurementSession() {
		if (Stagemonitor.getMeasurementSession().isNull()) {
			MeasurementSession session = new MeasurementSession(corePlugin.getApplicationName(), corePlugin.getHostName(),
					corePlugin.getInstanceName());
			Stagemonitor.setMeasurementSession(session);
		}
	}

	private <T extends RequestTrace> void beforeExecution(MonitoredRequest<T> monitoredRequest, RequestInformation<T> info) {
		info.requestTrace = monitoredRequest.createRequestTrace();
		try {
			if (info.profileThisRequest()) {
				callTreeMeter.mark();
				final CallStackElement root = Profiler.activateProfiling("total");
				info.requestTrace.setCallStack(root);
			}
		} catch (RuntimeException e) {
			logger.warn(e.getMessage() + " (this exception is ignored) " + info.toString(), e);
		}
		for (Runnable onBeforeRequestCallback : onBeforeRequestCallbacks) {
			try {
				onBeforeRequestCallback.run();
			} catch (RuntimeException e) {
				logger.warn(e.getMessage() + " (this exception is ignored) " + info.toString(), e);
			}
		}
	}

	private <T extends RequestTrace> void detectForwardedRequest(RequestInformation<T> info) {
		if (request.get() != null) {
			// there is already an request set in this thread -> this execution must have been forwarded
			info.parent = (RequestInformation<T>) request.get();
			info.parent.child = info;
		}
	}

	private <T extends RequestTrace> void monitorAfterExecution(MonitoredRequest<T> monitoredRequest, RequestInformation<T> info) {
		final T requestTrace = info.requestTrace;
		final long executionTime = System.nanoTime() - info.start;
		final long cpuTime = getCpuTime() - info.startCpu;
		requestTrace.setExecutionTime(NANOSECONDS.toMillis(executionTime));
		requestTrace.setExecutionTimeCpu(NANOSECONDS.toMillis(cpuTime));
		monitoredRequest.onPostExecute(info);

		if (requestTrace.getCallStack() != null) {
			Profiler.stop();
			requestTrace.getCallStack().setSignature(requestTrace.getName());
			final CallStackElement callTree = requestTrace.getCallStack();
			final double minExecutionTimeMultiplier = requestMonitorPlugin.getMinExecutionTimePercent() / 100;
			if (minExecutionTimeMultiplier > 0d) {
				callTree.removeCallsFasterThan((long) (callTree.getExecutionTime() * minExecutionTimeMultiplier));
			}
		}
		reportRequestTrace(requestTrace);
		trackMetrics(info, executionTime, cpuTime);
	}

	private <T extends RequestTrace> void removeTimerIfCountIsZero(RequestInformation<T> info) {
		if (info.timerCreated) {
			MetricName timerMetricName = getTimerMetricName(info.getRequestName());
			if (info.getRequestTimer().getCount() == 0 && metricRegistry.getMetrics().get(timerMetricName) != null) {
				metricRegistry.remove(timerMetricName);
			}
		}
	}

	private <T extends RequestTrace> void trackMetrics(RequestInformation<T> info, long executionTime, long cpuTime) {
		T requestTrace = info.requestTrace;
		String requestName = info.getRequestName();

		info.getRequestTimer().update(executionTime, NANOSECONDS);
		metricRegistry.timer(getTimerMetricName("All")).update(executionTime, NANOSECONDS);

		if (requestMonitorPlugin.isCollectCpuTime()) {
			metricRegistry.timer(name("response_time_cpu").tag("request_name", requestName).layer("All").build()).update(cpuTime, NANOSECONDS);
			metricRegistry.timer(name("response_time_cpu").tag("request_name", "All").layer("All").build()).update(cpuTime, NANOSECONDS);
		}

		if (requestTrace.isError()) {
			metricRegistry.meter(getErrorMetricName(requestName)).mark();
			metricRegistry.meter(getErrorMetricName("All")).mark();
		}
		trackDbMetrics(requestName, requestTrace);
	}

	public static MetricName getErrorMetricName(String requestName) {
		return name("error_rate_server").tag("request_name", requestName).layer("All").build();
	}

	private <T extends RequestTrace> void trackDbMetrics(String requestName, T requestTrace) {
		if (requestTrace.getExecutionCountDb() > 0) {
			if (requestMonitorPlugin.isCollectDbTimePerRequest()) {
				metricRegistry.timer(name("response_time_server").tag("request_name", requestName).layer("jdbc").build()).update(requestTrace.getExecutionTimeDb(), MILLISECONDS);
			}
			metricRegistry.timer(name("response_time_server").tag("request_name", "All").layer("jdbc").build()).update(requestTrace.getExecutionTimeDb(), MILLISECONDS);
			metricRegistry.meter(name("jdbc_query_rate").tag("request_name", requestName).build()).mark(requestTrace.getExecutionCountDb());
		}
	}

<<<<<<< HEAD
	public static <T extends RequestTrace> MetricName getTimerMetricName(String requestName) {
=======
	public static MetricName getTimerMetricName(String requestName) {
>>>>>>> 031219c1
		return name("response_time_server").tag("request_name", requestName).layer("All").build();
	}

	private <T extends RequestTrace> void reportRequestTrace(final T requestTrace) {
		try {
			asyncRequestTraceReporterPool.submit(new Runnable() {
				@Override
				public void run() {
					for (RequestTraceReporter requestTraceReporter : requestTraceReporters) {
						if (isActive(requestTrace, requestTraceReporter)) {
							try {
								requestTraceReporter.reportRequestTrace(requestTrace);
							} catch (Exception e) {
								logger.warn(e.getMessage() + " (this exception is ignored)", e);
							}
						}
					}
				}
			});
		} catch (RejectedExecutionException e) {
			ExecutorUtils.logRejectionWarning(e);
		}
	}

	public boolean isWarmedUp() {
		if (!warmedUp.get()) {
			warmedUp.set(warmupRequests < noOfRequests.incrementAndGet() && new Date(System.currentTimeMillis() + 1).after(endOfWarmup));
			return warmedUp.get();
		} else {
			return true;
		}
	}

	private long getCpuTime() {
		return isCurrentThreadCpuTimeSupported ? threadMXBean.getCurrentThreadCpuTime() : 0L;
	}

	public class RequestInformation<T extends RequestTrace> {
		private boolean timerCreated = false;
		T requestTrace = null;
		private long start = System.nanoTime();
		private long startCpu = getCpuTime();
		private Object executionResult = null;
		private Future<?> startup;
		private long overhead1;
		private MonitoredRequest<T> monitoredRequest;
		private boolean firstRequest;
		private RequestInformation<T> parent;
		private RequestInformation<T> child;

		/**
		 * If the request has no name it means that it should not be monitored.
		 *
		 * @return <code>true</code>, if the request trace has a name, <code>false</code> otherwise
		 */
		private boolean hasRequestName() {
			return requestTrace != null && requestTrace.getName() != null && !requestTrace.getName().isEmpty();
		}

		private boolean monitorThisRequest() {
			if (!requestMonitorPlugin.isCollectRequestStats() || !isWarmedUp()) {
				return false;
			}

			if (isForwarded() && isForwarding()) {
				return false;
			}
			if (isForwarded()) {
				return monitoredRequest.isMonitorForwardedExecutions();
			}
			if (isForwarding()) {
				return !monitoredRequest.isMonitorForwardedExecutions();
			}
			return true;
		}

		public String getRequestName() {
			return requestTrace.getName();
		}

		/**
		 * Returns the request trace or <code>null</code>, if
		 * {@link org.stagemonitor.requestmonitor.RequestMonitor#isWarmedUp()} is <code>false</code>
		 *
		 * @return the request trace or <code>null</code>, if
		 *         {@link org.stagemonitor.requestmonitor.RequestMonitor#isWarmedUp()} is <code>false</code>
		 */
		public T getRequestTrace() {
			return requestTrace;
		}

		public Timer getRequestTimer() {
			timerCreated = true;
			return metricRegistry.timer(getTimerMetricName(getRequestName()));
		}

		private boolean profileThisRequest() {
			double callTreeRateLimit = requestMonitorPlugin.getOnlyCollectNCallTreesPerMinute();
			if (!requestMonitorPlugin.isProfilerActive() || callTreeRateLimit <= 0 ||
					!isAnyRequestTraceReporterActive(getRequestTrace())) {
				return false;
			} else {
				return callTreeRateLimit >= 1000000d || callTreeMeter.getOneMinuteRate() < callTreeRateLimit;
			}
		}

		/**
		 * A forwarding request is one that forwards a request to another execution.
		 * <p/>
		 * Examples:
		 * <p/>
		 * - web environment: request to /a makes a
		 * {@link javax.servlet.RequestDispatcher#forward(ServletRequest, ServletResponse)} to /b.
		 * /a is the forwarding execution, /b is the forwarded execution
		 * <p/>
		 * - plain method calls: monitored method a() calls monitored method b()
		 * (monitored means monitored by {@link RequestMonitor}).
		 * Method a() is the forwarding execution, Method b() is the forwarded execution.
		 *
		 * @return true, if this request is a forwarding request, false otherwise
		 */
		private boolean isForwarding() {
			return child != null;
		}

		public Object getExecutionResult() {
			return executionResult;
		}

		@Override
		public String toString() {
			return "RequestInformation{" +
					"requestTrace=" + requestTrace +
					", start=" + start +
					", startCpu=" + startCpu +
					", forwardedExecution=" + isForwarded() +
					", executionResult=" + executionResult +
					'}';
		}

		public boolean isForwarded() {
			return parent != null;
		}
	}

	private boolean isAnyRequestTraceReporterActive(RequestTrace requestTrace) {
		for (RequestTraceReporter requestTraceReporter : requestTraceReporters) {
			if (isActive(requestTrace, requestTraceReporter)) {
				return true;
			}
		}
		return false;
	}

	/**
	 * Checks whether the given {@link RequestTraceReporter} is active for the current {@link RequestTrace}.
	 * If this method was already called for a {@link RequestTraceReporter} in the context of the current request
	 * it returns the previous result. In other words this method makes sure that {@link RequestTraceReporter#isActive(RequestTrace)}
	 * is called at most once.
	 */
	private boolean isActive(RequestTrace requestTrace, RequestTraceReporter requestTraceReporter) {
		final String requestAttributeActive = System.identityHashCode(requestTraceReporter) + ".active";
		final Boolean activeFromAttribute = (Boolean) requestTrace.getRequestAttribute(requestAttributeActive);
		if (activeFromAttribute != null) {
			return activeFromAttribute;
		}
		final boolean active = requestTraceReporter.isActive(requestTrace);
		requestTrace.addRequestAttribute(requestAttributeActive, active);
		return active;
	}

	/**
	 * @return the {@link RequestTrace} of the current request
	 */
	public static RequestTrace getRequest() {
		final RequestInformation<? extends RequestTrace> requestInformation = request.get();
		return requestInformation != null ? requestInformation.getRequestTrace() : null;
	}

	/**
	 * Adds a {@link RequestTraceReporter}
	 *
	 * @param requestTraceReporter the {@link RequestTraceReporter} to add
	 */
	public static void addRequestTraceReporter(RequestTraceReporter requestTraceReporter) {
		Stagemonitor.getConfiguration(RequestMonitorPlugin.class).getRequestMonitor().addReporter(requestTraceReporter);
	}

	/**
	 * Adds a {@link RequestTraceReporter}
	 *
	 * @param requestTraceReporter the {@link RequestTraceReporter} to add
	 */
	public void addReporter(RequestTraceReporter requestTraceReporter) {
		requestTraceReporters.add(0, requestTraceReporter);
	}

	public <T extends RequestTraceReporter> T getReporter(Class<T> reporterClass) {
		for (RequestTraceReporter requestTraceReporter : requestTraceReporters) {
			if (requestTraceReporter.getClass() == reporterClass) {
				return (T) requestTraceReporter;
			}
		}
		return null;
	}

	/**
	 * Shuts down the internal thread pool
	 */
	public void close() {
		asyncRequestTraceReporterPool.shutdown();
		request.remove();
	}

	/**
	 * Registers a callback that is called before a request gets executed
	 * <p/>
	 * This is a internal method. The API is likely to change!
	 *
	 * @param onBeforeRequestCallback The callback
	 */
	public void addOnBeforeRequestCallback(Runnable onBeforeRequestCallback) {
		onBeforeRequestCallbacks.add(onBeforeRequestCallback);
	}

	/**
	 * Registers a callback that is called after a request has been executed
	 * <p/>
	 * This is a internal method. The API is likely to change!
	 *
	 * @param onAfterRequestCallback The callback
	 */
	public void addOnAfterRequestCallback(Runnable onAfterRequestCallback) {
		onAfterRequestCallbacks.add(onAfterRequestCallback);
	}

	void setCallTreeMeter(Meter callTreeMeter) {
		this.callTreeMeter = callTreeMeter;
	}

}<|MERGE_RESOLUTION|>--- conflicted
+++ resolved
@@ -298,11 +298,7 @@
 		}
 	}
 
-<<<<<<< HEAD
-	public static <T extends RequestTrace> MetricName getTimerMetricName(String requestName) {
-=======
 	public static MetricName getTimerMetricName(String requestName) {
->>>>>>> 031219c1
 		return name("response_time_server").tag("request_name", requestName).layer("All").build();
 	}
 
